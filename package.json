--- conflicted
+++ resolved
@@ -1,10 +1,6 @@
 {
   "name": "graphql-tools",
-<<<<<<< HEAD
   "version": "3.0.0-alpha.10",
-=======
-  "version": "2.23.0",
->>>>>>> c91e5779
   "description": "Useful tools to create and manipulate GraphQL schemas.",
   "main": "dist/index.js",
   "typings": "dist/index.d.ts",
@@ -63,12 +59,8 @@
   },
   "devDependencies": {
     "@types/chai": "4.0.10",
-<<<<<<< HEAD
-    "@types/graphql": "^0.11.7",
-=======
+    "@types/graphql": "0.11.7",
     "@types/dateformat": "^1.0.1",
-    "@types/graphql": "0.11.7",
->>>>>>> c91e5779
     "@types/mocha": "^2.2.44",
     "@types/node": "^8.0.47",
     "@types/uuid": "^3.4.3",
